--- conflicted
+++ resolved
@@ -58,7 +58,7 @@
 	return nil
 }
 
-// MigratePush runs the Github Action for "ariga/atlas-action/migrate/push"
+// MigratePush runs the GitHub Action for "ariga/atlas-action/migrate/push"
 func MigratePush(ctx context.Context, client *atlasexec.Client, act *githubactions.Action) error {
 	ghContext, err := createContext(act)
 	if err != nil {
@@ -94,7 +94,7 @@
 	return nil
 }
 
-// MigrateLint runs the Github Action for "ariga/atlas-action/migrate/lint"
+// MigrateLint runs the GitHub Action for "ariga/atlas-action/migrate/lint"
 func MigrateLint(ctx context.Context, client *atlasexec.Client, act *githubactions.Action) error {
 	if act.GetInput("dir-name") == "" {
 		return errors.New("atlasaction: missing required parameter dir-name")
@@ -120,22 +120,10 @@
 	})
 	url := strings.TrimSpace(resp.String())
 	act.SetOutput("report-url", url)
-<<<<<<< HEAD
 	publishErr := publishSummary(url, err, act)
 	if publishErr != nil {
 		act.Warningf("unable to publish lint report: %v", publishErr)
 	}
-=======
-	status := "success"
-	if err != nil {
-		status = "error"
-	}
-	icon := fmt.Sprintf(`<img src="https://release.ariga.io/images/assets/%v.svg"/>`, status)
-	summary := fmt.Sprintf(`# Atlas Lint Report
-<div>Analyzed <strong>%v</strong> %v </div><br>
-<strong>Lint report <a href=%q>available here</a></strong>`, act.GetInput("dir-name"), icon, url)
-	act.AddStepSummary(summary)
->>>>>>> 03b8e06e
 	return err
 }
 
@@ -159,7 +147,9 @@
 <strong>Lint report <a href=%q>available here</a></strong>`, migrationDir, icon, url)
 	act.AddStepSummary(summary)
 
-	g := NewGithub()
+	g := GithubAPI{
+		baseURL: ghContext.APIURL,
+	}
 	prNumber := event.PullRequestNumber
 	if prNumber == 0 {
 		return fmt.Errorf("unknown pr number")
@@ -182,15 +172,13 @@
 	return err
 }
 
-type githubComment struct {
-	Body string `json:"body"`
-}
-
 func generateComment(data, dir string) (io.Reader, error) {
-	c := githubComment{
-		fmt.Sprintf(data+"\n"+lintCommentTokenFormat, dir),
-	}
-	buf, err := json.Marshal(c)
+	comment := struct {
+		Body string `json:"body"`
+	}{
+		Body: fmt.Sprintf(data+"\n"+lintCommentTokenFormat, dir),
+	}
+	buf, err := json.Marshal(comment)
 	return bytes.NewReader(buf), err
 }
 
@@ -206,7 +194,7 @@
 	return &ContextInput{
 		Repo:   ghContext.Repository,
 		Branch: ghContext.RefName,
-		Commit: act.Getenv("GITHUB_SHA"),
+		Commit: ghContext.SHA,
 		Path:   act.GetInput("dir"),
 		URL:    ev.HeadCommit.URL,
 	}, nil
