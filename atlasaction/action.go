// Copyright 2021-present The Atlas Authors. All rights reserved.
// This source code is licensed under the Apache 2.0 license found
// in the LICENSE file in the root directory of this source tree.

package atlasaction

import (
	"bytes"
	"context"
	"crypto/sha256"
	"embed"
	"encoding/base64"
	"encoding/json"
	"errors"
	"fmt"
	"io"
	"net/url"
	"os"
	"os/exec"
	"path/filepath"
	"slices"
	"strconv"
	"strings"
	"text/template"
	"time"

	"ariga.io/atlas-action/atlasaction/cloud"
	"ariga.io/atlas-action/atlasaction/git"
	"ariga.io/atlas-go-sdk/atlasexec"
	"github.com/fatih/color"
)

type (
	// Actions holds the runtime for the actions to run.
	// This helps to inject the runtime dependencies. Like the SCM client, Atlas client, etc.
	Actions struct {
		Action
		Version     string
		Atlas       AtlasExec
		CmdExecutor func(ctx context.Context, name string, args ...string) *exec.Cmd
		CloudClient func(string, string, *atlasexec.Version) CloudClient
	}

	// Action interface for Atlas.
	Action interface {
		Logger
		// GetType returns the type of atlasexec trigger Type. e.g. "GITHUB_ACTION"
		// The value is used to identify the type on CI-Run page in Atlas Cloud.
		GetType() atlasexec.TriggerType
		// Getenv returns the value of the environment variable with the given name.
		Getenv(string) string
		// GetInput returns the value of the input with the given name.
		GetInput(string) string
		// SetOutput sets the value of the output with the given name.
		SetOutput(string, string)
		// GetTriggerContext returns the context of the trigger event.
		GetTriggerContext(context.Context) (*TriggerContext, error)
	}

	// Reporter is an interface for reporting the status of the actions.
	Reporter interface {
		MigrateApply(context.Context, *atlasexec.MigrateApply)
		MigrateLint(context.Context, *atlasexec.SummaryReport)
		SchemaPlan(context.Context, *atlasexec.SchemaPlan)
		SchemaApply(context.Context, *atlasexec.SchemaApply)
	}
	// SCMClient contains methods for interacting with SCM platforms (GitHub, Gitlab etc...).
	SCMClient interface {
		// CommentLint comments on the pull request with the lint report.
		CommentLint(context.Context, *TriggerContext, *atlasexec.SummaryReport) error
		// CommentPlan comments on the pull request with the schema plan.
		CommentPlan(context.Context, *TriggerContext, *atlasexec.SchemaPlan) error
	}
	Logger interface {
		// Infof logs an info message.
		Infof(string, ...interface{})
		// Warningf logs a warning message.
		Warningf(string, ...interface{})
		// Errorf logs an error message.
		Errorf(string, ...interface{})
		// Fatalf logs a fatal error message and exits the action.
		Fatalf(string, ...interface{})
	}

	// AtlasExec is the interface for the atlas exec client.
	AtlasExec interface {
		// Version returns the version of the atlas binary.
		Version(ctx context.Context) (*atlasexec.Version, error)
		// Login runs the `login` command.
		Login(ctx context.Context, params *atlasexec.LoginParams) error
		// MigrateStatus runs the `migrate status` command.
		MigrateStatus(context.Context, *atlasexec.MigrateStatusParams) (*atlasexec.MigrateStatus, error)
		// MigrateHash runs the `migrate hash` command.
		MigrateHash(context.Context, *atlasexec.MigrateHashParams) error
		// MigrateRebase runs the `migrate rebase` command.
		MigrateRebase(context.Context, *atlasexec.MigrateRebaseParams) error
		// MigrateApplySlice runs the `migrate apply` command and returns the successful runs.
		MigrateApplySlice(context.Context, *atlasexec.MigrateApplyParams) ([]*atlasexec.MigrateApply, error)
		// MigrateDown runs the `migrate down` command.
		MigrateDown(context.Context, *atlasexec.MigrateDownParams) (*atlasexec.MigrateDown, error)
		// MigrateLintError runs the `migrate lint` command and fails if there are lint errors.
		MigrateLintError(context.Context, *atlasexec.MigrateLintParams) error
		// MigratePush runs the `migrate push` command.
		MigratePush(context.Context, *atlasexec.MigratePushParams) (string, error)
		// MigrateTest runs the `migrate test` command.
		MigrateTest(context.Context, *atlasexec.MigrateTestParams) (string, error)
		// SchemaInspect runs the `schema inspect` command.
		SchemaInspect(ctx context.Context, params *atlasexec.SchemaInspectParams) (string, error)
		// SchemaPush runs the `schema push` command.
		SchemaPush(context.Context, *atlasexec.SchemaPushParams) (*atlasexec.SchemaPush, error)
		// SchemaTest runs the `schema test` command.
		SchemaTest(context.Context, *atlasexec.SchemaTestParams) (string, error)
		// SchemaPlan runs the `schema plan` command.
		SchemaPlan(context.Context, *atlasexec.SchemaPlanParams) (*atlasexec.SchemaPlan, error)
		// SchemaPlanList runs the `schema plan list` command.
		SchemaPlanList(context.Context, *atlasexec.SchemaPlanListParams) ([]atlasexec.SchemaPlanFile, error)
		// SchemaPlanLint runs the `schema plan lint` command.
		SchemaPlanLint(context.Context, *atlasexec.SchemaPlanLintParams) (*atlasexec.SchemaPlan, error)
		// SchemaPlanApprove runs the `schema plan approve` command.
		SchemaPlanApprove(context.Context, *atlasexec.SchemaPlanApproveParams) (*atlasexec.SchemaPlanApprove, error)
		// SchemaApplySlice runs the `schema apply` command.
		SchemaApplySlice(context.Context, *atlasexec.SchemaApplyParams) ([]*atlasexec.SchemaApply, error)
		// Whoami runs the `whoami` command.
<<<<<<< HEAD
		WhoAmI(ctx context.Context, params *atlasexec.WhoAmIParams) (*atlasexec.WhoAmI, error)
=======
		WhoAmI(context.Context, *atlasexec.WhoAmIParams) (*atlasexec.WhoAmI, error)
>>>>>>> ce841bbe
	}

	// CloudClient lets an action talk to Atlas Cloud.
	CloudClient interface {
		// SnapshotHash returns the latest snapshot hash for a monitored schema.
		SnapshotHash(context.Context, *cloud.SnapshotHashInput) (string, error)
		// PushSnapshot pushes a new snapshot version of a monitored schema to the cloud.
		PushSnapshot(context.Context, *cloud.PushSnapshotInput) (string, error)
	}

	// TriggerContext holds the context of the environment the action is running in.
	TriggerContext struct {
		Act           Action       // Act is the action that is running.
		SCM           SCM          // SCM is the source control management system.
		Repo          string       // Repo is the repository name. e.g. "ariga/atlas-action".
		RepoURL       string       // RepoURL is full URL of the repository. e.g. "https://github.com/ariga/atlas-action".
		DefaultBranch string       // DefaultBranch is the default branch of the repository.
		Branch        string       // Currnet Branch name.
		Commit        string       // Commit SHA.
		PullRequest   *PullRequest // PullRequest will be available if the event is "pull_request".
		Actor         *Actor       // Actor is the user who triggered the action.
		RerunCmd      string       // RerunCmd is the command to rerun the action.
	}

	// Actor holds the actor information.
	Actor struct {
		Name string // Username of the actor.
		ID   string // ID of the actor on the SCM.
	}

	// PullRequest holds the pull request information.
	PullRequest struct {
		Number int    // Pull Request Number
		URL    string // URL of the pull request. e.g "https://github.com/ariga/atlas-action/pull/1"
		Commit string // Latest commit SHA.
		Body   string // Body (description) of the pull request.
	}
)

// AtlasDirectives returns any directives that are
// present in the pull request body. For example:
//
//	/atlas:nolint destructive
func (p *PullRequest) AtlasDirectives() (ds []string) {
	const prefix = "/atlas:"
	for _, l := range strings.Split(p.Body, "\n") {
		if l = strings.TrimSpace(l); strings.HasPrefix(l, prefix) && !strings.HasSuffix(l, prefix) {
			ds = append(ds, l[1:])
		}
	}
	return ds
}

// SCM holds the source control management system information.
type SCM struct {
	Type   atlasexec.SCMType // Type of the SCM, e.g. "GITHUB" / "GITLAB" / "BITBUCKET".
	APIURL string            // APIURL is the base URL for the SCM API.
}

// New creates a new Actions based on the environment.
func New(opts ...Option) (*Actions, error) {
	cfg := &config{getenv: os.Getenv, out: os.Stdout}
	opts = append(opts, WithRuntimeAction())
	for _, o := range opts {
		o(cfg)
		if cfg.err != nil {
			return nil, cfg.err
		}
	}
	if cfg.action == nil {
		return nil, errors.New("atlasaction: no action found for the current environment")
	}
	return &Actions{
		Action:      cfg.action,
		Atlas:       cfg.atlas,
		CloudClient: cfg.cloudClient,
		CmdExecutor: cfg.CmdExecutor,
		Version:     cfg.version,
	}, nil
}

// WithGetenv specifies how to obtain environment variables.
func WithGetenv(getenv func(string) string) Option {
	return func(c *config) { c.getenv = getenv }
}

// WithOut specifies where to print to.
func WithOut(out io.Writer) Option {
	return func(c *config) { c.out = out }
}

// WithAction sets the Action to use.
func WithAction(a Action) Option {
	return func(c *config) { c.action = a }
}

// WithRuntimeAction detects the action based on the environment.
func WithRuntimeAction() Option {
	return func(c *config) {
		switch {
		case c.action != nil:
			// Do nothing. Action is already set.
		case c.getenv("GITHUB_ACTIONS") == "true":
			c.action = NewGHAction(c.getenv, c.out)
		case c.getenv("CIRCLECI") == "true":
			c.action = NewCircleCIOrb(c.getenv, c.out)
		case c.getenv("GITLAB_CI") == "true":
			c.action = NewGitlabCI(c.getenv, c.out)
		case c.getenv("BITBUCKET_PIPELINE_UUID") != "":
			c.action = NewBitBucketPipe(c.getenv, c.out)
		}
	}
}

// WithAtlasPath sets the path to the atlas binary.
func WithAtlasPath(bin string) Option {
	return func(c *config) {
		c.atlas, c.err = atlasexec.NewClient("", bin)
	}
}

// WithAtlas sets the AtlasExec to use.
func WithAtlas(a AtlasExec) Option {
	return func(c *config) { c.atlas = a }
}

// WithCloudClient specifies how to obtain a CloudClient given the name of the token input variable.
func WithCloudClient[T CloudClient](cc func(token, version, cliVersion string) T) Option {
	return func(c *config) {
		c.cloudClient = func(token, version string, v *atlasexec.Version) CloudClient {
			return cc(token, version, v.String())
		}
	}
}

// WithVersion specifies the version of the Actions.
func WithVersion(v string) Option {
	return func(c *config) { c.version = v }
}

// WithCmdExecutor specifies how to execute commands.
func WithCmdExecutor(exec func(ctx context.Context, name string, args ...string) *exec.Cmd) Option {
	return func(c *config) { c.CmdExecutor = exec }
}

// ErrNoSCM is returned when no SCM client is found.
var ErrNoSCM = errors.New("atlasaction: no SCM client found")

type (
	config struct {
		getenv      func(string) string
		out         io.Writer
		action      Action
		atlas       AtlasExec
		CmdExecutor func(context.Context, string, ...string) *exec.Cmd
		cloudClient func(string, string, *atlasexec.Version) CloudClient
		version     string
		err         error // the error occurred during the configuration.
	}
	Option func(*config)
)

const (
	// Versioned workflow Commands
	CmdMigratePush       = "migrate/push"
	CmdMigrateLint       = "migrate/lint"
	CmdMigrateApply      = "migrate/apply"
	CmdMigrateDown       = "migrate/down"
	CmdMigrateTest       = "migrate/test"
	CmdMigrateAutoRebase = "migrate/autorebase"
	// Declarative workflow Commands
	CmdSchemaPush        = "schema/push"
	CmdSchemaTest        = "schema/test"
	CmdSchemaPlan        = "schema/plan"
	CmdSchemaPlanApprove = "schema/plan/approve"
	CmdSchemaApply       = "schema/apply"
	// Montioring Commands
	CmdMonitorSchema = "monitor/schema"
)

// Run runs the action based on the command name.
func (a *Actions) Run(ctx context.Context, act string) error {
	// Set the working directory if provided.
	if dir := a.WorkingDir(); dir != "" {
		if err := os.Chdir(dir); err != nil {
			return fmt.Errorf("failed to change working directory: %w", err)
		}
	}
	switch act {
	case CmdMigrateApply:
		return a.MigrateApply(ctx)
	case CmdMigrateDown:
		return a.MigrateDown(ctx)
	case CmdMigratePush:
		return a.MigratePush(ctx)
	case CmdMigrateLint:
		return a.MigrateLint(ctx)
	case CmdMigrateTest:
		return a.MigrateTest(ctx)
	case CmdMigrateAutoRebase:
		return a.MigrateAutoRebase(ctx)
	case CmdSchemaPush:
		return a.SchemaPush(ctx)
	case CmdSchemaTest:
		return a.SchemaTest(ctx)
	case CmdSchemaPlan:
		return a.SchemaPlan(ctx)
	case CmdSchemaPlanApprove:
		return a.SchemaPlanApprove(ctx)
	case CmdSchemaApply:
		return a.SchemaApply(ctx)
	case CmdMonitorSchema:
		return a.MonitorSchema(ctx)
	default:
		return fmt.Errorf("unknown action: %s", act)
	}
}

// MigrateApply runs the GitHub Action for "ariga/atlas-action/migrate/apply".
func (a *Actions) MigrateApply(ctx context.Context) error {
	params := &atlasexec.MigrateApplyParams{
		ConfigURL:       a.GetInput("config"),
		Env:             a.GetInput("env"),
		Vars:            a.GetVarsInput("vars"),
		Context:         a.DeployRunContext(),
		DirURL:          a.GetInput("dir"),
		URL:             a.GetInput("url"),
		DryRun:          a.GetBoolInput("dry-run"),
		RevisionsSchema: a.GetInput("revisions-schema"),
		AllowDirty:      a.GetBoolInput("allow-dirty"),
		Amount:          a.GetUin64Input("amount"),
		TxMode:          a.GetInput("tx-mode"),  // Hidden param.
		BaselineVersion: a.GetInput("baseline"), // Hidden param.
	}
	runs, err := a.Atlas.MigrateApplySlice(ctx, params)
	if mErr := (&atlasexec.MigrateApplyError{}); errors.As(err, &mErr) {
		// If the error is a MigrateApplyError, we can still get the successful runs.
		runs = mErr.Result
	} else if err != nil {
		a.SetOutput("error", err.Error())
		return err
	}
	if len(runs) == 0 {
		return nil
	}
	for _, run := range runs {
		if r, ok := a.Action.(Reporter); ok {
			r.MigrateApply(ctx, run)
		}
		if run.Error != "" {
			a.SetOutput("error", run.Error)
			return errors.New(run.Error)
		}
		a.Infof(`"atlas migrate apply" completed successfully, applied to version %q`, run.Target)
	}
	return nil
}

const (
	StatePending  = "PENDING_USER"
	StateApproved = "APPROVED"
	StateAborted  = "ABORTED"
	StateApplied  = "APPLIED"
)

// MigrateDown runs the GitHub Action for "ariga/atlas-action/migrate/down".
func (a *Actions) MigrateDown(ctx context.Context) (err error) {
	params := &atlasexec.MigrateDownParams{
		ConfigURL:       a.GetInput("config"),
		Env:             a.GetInput("env"),
		Vars:            a.GetVarsInput("vars"),
		Context:         a.DeployRunContext(),
		DevURL:          a.GetInput("dev-url"),
		URL:             a.GetInput("url"),
		DirURL:          a.GetInput("dir"),
		ToVersion:       a.GetInput("to-version"),
		ToTag:           a.GetInput("to-tag"),
		Amount:          a.GetUin64Input("amount"),
		RevisionsSchema: a.GetInput("revisions-schema"),
	}
	// Based on the retry configuration values, retry the action if there is an error.
	var (
		interval = a.GetDurationInput("wait-interval")
		timeout  = a.GetDurationInput("wait-timeout")
	)
	if interval == 0 {
		interval = time.Second // Default interval is 1 second.
	}
	var run *atlasexec.MigrateDown
	for started, printed := time.Now(), false; ; {
		run, err = a.Atlas.MigrateDown(ctx, params)
		if err != nil {
			a.SetOutput("error", err.Error())
			return err
		}
		if run.Error != "" {
			a.SetOutput("error", run.Error)
			return errors.New(run.Error)
		}
		// Break the loop if no wait / retry is configured.
		if run.Status != StatePending || timeout == 0 || time.Since(started) >= timeout {
			if timeout != 0 {
				a.Warningf("plan has not been approved in configured waiting period, exiting")
			}
			break
		}
		if !printed {
			printed = true
			a.Infof("plan approval pending, review here: %s", run.URL)
		}
		time.Sleep(interval)
	}
	if run.URL != "" {
		a.SetOutput("url", run.URL)
	}
	switch run.Status {
	case StatePending:
		return fmt.Errorf("plan approval pending, review here: %s", run.URL)
	case StateAborted:
		return fmt.Errorf("plan rejected, review here: %s", run.URL)
	case StateApplied, StateApproved:
		a.Infof(`"atlas migrate down" completed successfully, downgraded to version %q`, run.Target)
		a.SetOutput("current", run.Current)
		a.SetOutput("target", run.Target)
		a.SetOutput("planned_count", strconv.Itoa(len(run.Planned)))
		a.SetOutput("reverted_count", strconv.Itoa(len(run.Reverted)))
	}
	return nil
}

// MigratePush runs the GitHub Action for "ariga/atlas-action/migrate/push"
func (a *Actions) MigratePush(ctx context.Context) error {
	tc, err := a.GetTriggerContext(ctx)
	if err != nil {
		return err
	}
	rc := tc.GetRunContext()
	rc.Path = a.GetInput("dir")
	params := &atlasexec.MigratePushParams{
		Context:   rc,
		Name:      a.GetInput("dir-name"),
		DirURL:    a.GetInput("dir"),
		DevURL:    a.GetInput("dev-url"),
		ConfigURL: a.GetInput("config"),
		Env:       a.GetInput("env"),
		Vars:      a.GetVarsInput("vars"),
	}
	if a.GetBoolInput("latest") {
		// Push the "latest" tag.
		_, err := a.Atlas.MigratePush(ctx, params)
		if err != nil {
			return fmt.Errorf("failed to push directory: %v", err)
		}
	}
	params.Tag = a.GetInput("tag")
	if params.Tag == "" {
		// If the tag is not provided, use the commit SHA.
		params.Tag = params.Context.Commit
	}
	resp, err := a.Atlas.MigratePush(ctx, params)
	if err != nil {
		return fmt.Errorf("failed to push dir tag: %w", err)
	}
	a.Infof(`"atlas migrate push" completed successfully, pushed dir %q to Atlas Cloud`, params.Name)
	a.SetOutput("url", resp)
	return nil
}

// MigrateLint runs the GitHub Action for "ariga/atlas-action/migrate/lint"
func (a *Actions) MigrateLint(ctx context.Context) error {
	dirName := a.GetInput("dir-name")
	if dirName == "" {
		return errors.New("atlasaction: missing required parameter dir-name")
	}
	tc, err := a.GetTriggerContext(ctx)
	if err != nil {
		return err
	}
	var (
		resp      bytes.Buffer
		isLintErr bool
	)
	rc := tc.GetRunContext()
	rc.Path = a.GetInput("dir")
	switch err := a.Atlas.MigrateLintError(ctx, &atlasexec.MigrateLintParams{
		Context:   rc,
		DevURL:    a.GetInput("dev-url"),
		DirURL:    a.GetInput("dir"),
		ConfigURL: a.GetInput("config"),
		Env:       a.GetInput("env"),
		Base:      a.GetAtlasURLInput("dir-name", "tag"),
		Vars:      a.GetVarsInput("vars"),
		Web:       true,
		Writer:    &resp,
	}); {
	case errors.Is(err, atlasexec.ErrLint):
		isLintErr = true
	case err != nil:
		return err // Non-lint error.
	}
	var payload atlasexec.SummaryReport
	if err := json.NewDecoder(&resp).Decode(&payload); err != nil {
		return fmt.Errorf("decoding payload: %w", err)
	}
	if payload.URL != "" {
		a.SetOutput("report-url", payload.URL)
	}
	if r, ok := a.Action.(Reporter); ok {
		r.MigrateLint(ctx, &payload)
	}
	if tc.PullRequest != nil {
		// In case of a pull request, we need to add comments and suggestion to the PR.
		switch c, err := tc.SCMClient(); {
		case errors.Is(err, ErrNoSCM):
		case err != nil:
			return err
		default:
			if err = c.CommentLint(ctx, tc, &payload); err != nil {
				a.Errorf("failed to comment on the pull request: %v", err)
			}
		}
	}
	if isLintErr {
		return fmt.Errorf("`atlas migrate lint` completed with errors, see report: %s", payload.URL)
	}
	a.Infof("`atlas migrate lint` completed successfully, no issues found")
	return nil
}

// MigrateTest runs the GitHub Action for "ariga/atlas-action/migrate/test"
func (a *Actions) MigrateTest(ctx context.Context) error {
	result, err := a.Atlas.MigrateTest(ctx, &atlasexec.MigrateTestParams{
		DirURL:          a.GetInput("dir"),
		DevURL:          a.GetInput("dev-url"),
		Run:             a.GetInput("run"),
		ConfigURL:       a.GetInput("config"),
		Env:             a.GetInput("env"),
		Vars:            a.GetVarsInput("vars"),
		RevisionsSchema: a.GetInput("revisions-schema"),
		Paths:           a.GetArrayInput("paths"),
	})
	if err != nil {
		return fmt.Errorf("`atlas migrate test` completed with errors:\n%s", err)
	}
	a.Infof("`atlas migrate test` completed successfully, no issues found")
	a.Infof(result)
	return nil
}

// MigrateAutoRebase runs the Action for "ariga/atlas-action/migrate/autorebase"
func (a *Actions) MigrateAutoRebase(ctx context.Context) error {
	dirpath := strings.TrimPrefix(a.GetInput("dir"), "file://")
	if dirpath == "" {
		dirpath = "migrations"
	}
	sumpath := filepath.Join(dirpath, "atlas.sum")
	tc, err := a.GetTriggerContext(ctx)
	if err != nil {
		return err
	}
	var (
		currBranch = tc.Branch
		baseBranch = a.GetInput("base-branch")
	)
	if baseBranch == "" {
		baseBranch = tc.DefaultBranch
	}
	if err := a.CmdExecutor(ctx, "git", "fetch", "origin", baseBranch).Run(); err != nil {
		return fmt.Errorf("failed to fetch the branch %s: %w", baseBranch, err)
	}
	// Since running in detached HEAD, we need to switch to the branch.
	if err := a.CmdExecutor(ctx, "git", "checkout", currBranch).Run(); err != nil {
		return fmt.Errorf("failed to checkout to the branch: %w", err)
	}
	incoming, err := a.CmdExecutor(ctx, "git", "show", "origin/"+baseBranch+":"+sumpath).Output()
	if err != nil {
		return fmt.Errorf("failed to get the atlas.sum file from the rebase branch: %w", err)
	}
	base, err := os.ReadFile(sumpath)
	if err != nil {
		return fmt.Errorf("failed to read atlas.sum file: %w", err)
	}
	rebaseFiles := git.FilesOnlyInBase(string(base), string(incoming))
	if len(rebaseFiles) == 0 {
		a.Infof("No files to rebase")
		return nil
	}
	// Try to rebase on top of the rebase branch
	err = a.CmdExecutor(ctx, "git", "rebase", "origin/"+baseBranch).Run()
	if err == nil {
		a.Infof("No conflict found when merging %s into %s", baseBranch, currBranch)
		return nil
	}
	// If rebase failed, check that the conflict only in atlas.sum file.
	diff, err := a.CmdExecutor(ctx, "git", "diff", "--name-only", "--diff-filter=U").Output()
	if err != nil {
		return fmt.Errorf("failed to get conflicting files: %w", err)
	}
	conflictFiles := strings.Split(strings.TrimSpace(string(diff)), "\n")
	if len(conflictFiles) != 1 || conflictFiles[0] != sumpath {
		return fmt.Errorf("conflict found in files other than %s, conflict files: %v", sumpath, conflictFiles)
	}
	// Re-hash the migrations and rebase the migrations.
	if err := a.Atlas.MigrateHash(ctx, &atlasexec.MigrateHashParams{DirURL: a.GetInput("dir")}); err != nil {
		return fmt.Errorf("failed to run `atlas migrate hash`: %w", err)
	}
	if err := a.Atlas.MigrateRebase(ctx, &atlasexec.MigrateRebaseParams{DirURL: a.GetInput("dir"), Files: rebaseFiles}); err != nil {
		return fmt.Errorf("failed to rebase migrations: %w", err)
	}
	if err := a.CmdExecutor(ctx, "git", "add", dirpath).Run(); err != nil {
		return fmt.Errorf("failed to stage changes: %w", err)
	}
	if err := a.CmdExecutor(ctx, "git", "commit", "-m", fmt.Sprintf("Rebase migrations in %s", dirpath)).Run(); err != nil {
		return fmt.Errorf("failed to commit changes: %w", err)
	}
	if err := a.CmdExecutor(ctx, "git", "rebase", "--continue").Run(); err != nil {
		return fmt.Errorf("failed to continue rebase: %w", err)
	}
	if err := a.CmdExecutor(ctx, "git", "push", "--force-with-lease", "origin", currBranch).Run(); err != nil {
		return fmt.Errorf("failed to push changes: %w", err)
	}
	a.Infof("Migrations rebased successfully")
	return nil
}

// SchemaPush runs the GitHub Action for "ariga/atlas-action/schema/push"
func (a *Actions) SchemaPush(ctx context.Context) error {
	tc, err := a.GetTriggerContext(ctx)
	if err != nil {
		return err
	}
	params := &atlasexec.SchemaPushParams{
		Context:     tc.GetRunContext(),
		Name:        a.GetInput("schema-name"),
		Description: a.GetInput("description"),
		Version:     a.GetInput("version"),
		URL:         a.GetArrayInput("url"),
		Schema:      a.GetArrayInput("schema"),
		DevURL:      a.GetInput("dev-url"),
		ConfigURL:   a.GetInput("config"),
		Env:         a.GetInput("env"),
		Vars:        a.GetVarsInput("vars"),
	}
	if a.GetBoolInput("latest") {
		// Push the "latest" tag.
		params.Tag = "latest"
		if _, err := a.Atlas.SchemaPush(ctx, params); err != nil {
			return fmt.Errorf("failed to push schema for latest tag: %v", err)
		}
	}
	params.Tag = a.GetInput("tag")
	if params.Tag == "" {
		// If the tag is not provided, use the commit SHA.
		params.Tag = params.Context.Commit
	}
	resp, err := a.Atlas.SchemaPush(ctx, params)
	if err != nil {
		return fmt.Errorf("failed to push schema tag: %w", err)
	}
	a.Infof(`"atlas schema push" completed successfully to: %s`, resp.Link)
	a.SetOutput("link", resp.Link)
	a.SetOutput("slug", resp.Slug)
	a.SetOutput("url", resp.URL)
	return nil
}

// SchemaTest runs the GitHub Action for "ariga/atlas-action/schema/test"
func (a *Actions) SchemaTest(ctx context.Context) error {
	result, err := a.Atlas.SchemaTest(ctx, &atlasexec.SchemaTestParams{
		URL:       a.GetInput("url"),
		DevURL:    a.GetInput("dev-url"),
		Run:       a.GetInput("run"),
		ConfigURL: a.GetInput("config"),
		Env:       a.GetInput("env"),
		Vars:      a.GetVarsInput("vars"),
		Paths:     a.GetArrayInput("paths"),
	})
	if err != nil {
		return fmt.Errorf("`atlas schema test` completed with errors:\n%s", err)
	}
	a.Infof("`atlas schema test` completed successfully, no issues found")
	a.Infof(result)
	return nil
}

// SchemaPlan runs the GitHub Action for "ariga/atlas-action/schema/plan"
func (a *Actions) SchemaPlan(ctx context.Context) error {
	tc, err := a.GetTriggerContext(ctx)
	switch {
	case err != nil:
		return fmt.Errorf("unable to get the trigger context: %w", err)
	case tc.PullRequest == nil:
		return fmt.Errorf("the action should be run in a pull request context")
	}
	var plan *atlasexec.SchemaPlan
	params := &atlasexec.SchemaPlanListParams{
		Context:   tc.GetRunContext(),
		ConfigURL: a.GetInput("config"),
		Env:       a.GetInput("env"),
		Vars:      a.GetVarsInput("vars"),
		Repo:      a.GetAtlasURLInput("schema-name"),
		DevURL:    a.GetInput("dev-url"),
		Schema:    a.GetArrayInput("schema"),
		From:      a.GetArrayInput("from"),
		To:        a.GetArrayInput("to"),
		Pending:   true,
	}
	switch planFiles, err := a.Atlas.SchemaPlanList(ctx, params); {
	case err != nil:
		return fmt.Errorf("failed to list schema plans: %w", err)
	case len(planFiles) == 1:
		a.Infof("Schema plan already exists, linting the plan %q", planFiles[0].Name)
		plan, err = a.Atlas.SchemaPlanLint(ctx, &atlasexec.SchemaPlanLintParams{
			ConfigURL: params.ConfigURL,
			Env:       params.Env,
			Vars:      params.Vars,
			Context:   params.Context,
			DevURL:    params.DevURL,
			Schema:    params.Schema,
			From:      params.From,
			To:        params.To,
			Repo:      params.Repo,
			File:      planFiles[0].URL,
		})
		if err != nil {
			return fmt.Errorf("failed to get the schema plan: %w", err)
		}
	case len(planFiles) == 0:
		name := a.GetInput("name")
	runPlan:
		// Dry run if the name is not provided.
		dryRun := name == ""
		if !dryRun {
			a.Infof("Schema plan does not exist, creating a new one with name %q", name)
		}
		switch plan, err = a.Atlas.SchemaPlan(ctx, &atlasexec.SchemaPlanParams{
			ConfigURL:  params.ConfigURL,
			Env:        params.Env,
			Vars:       params.Vars,
			Context:    params.Context,
			DevURL:     params.DevURL,
			Schema:     params.Schema,
			From:       params.From,
			To:         params.To,
			Repo:       params.Repo,
			Name:       name,
			DryRun:     dryRun,
			Pending:    !dryRun,
			Directives: tc.PullRequest.AtlasDirectives(),
		}); {
		// The schema plan is already in sync.
		case err != nil && strings.Contains(err.Error(), "The current state is synced with the desired state, no changes to be made"):
			// Nothing to do.
			a.Infof("The current state is synced with the desired state, no changes to be made")
			return nil
		case err != nil:
			return fmt.Errorf("failed to save schema plan: %w", err)
		case dryRun:
			// Save the plan with the generated name.
			name = fmt.Sprintf("pr-%d-%.8s", tc.PullRequest.Number,
				// RFC4648 base64url encoding without padding.
				strings.NewReplacer("+", "-", "/", "_", "=", "").Replace(plan.File.FromHash))
			goto runPlan
		}
	default:
		for _, f := range planFiles {
			a.Infof("Found schema plan: %s", f.URL)
		}
		return fmt.Errorf("found multiple schema plans, please approve or delete the existing plans")
	}
	// Set the output values from the schema plan.
	a.SetOutput("link", plan.File.Link)
	a.SetOutput("plan", plan.File.URL)
	a.SetOutput("status", plan.File.Status)
	if r, ok := a.Action.(Reporter); ok {
		r.SchemaPlan(ctx, plan)
	}
	switch c, err := tc.SCMClient(); {
	case errors.Is(err, ErrNoSCM):
	case err != nil:
		return err
	default:
		err = c.CommentPlan(ctx, tc, plan)
		if err != nil {
			// Don't fail the action if the comment fails.
			// It may be due to the missing permissions.
			a.Errorf("failed to comment on the pull request: %v", err)
		}
	}
	if plan.Lint != nil {
		if errs := plan.Lint.Errors(); len(errs) > 0 {
			return fmt.Errorf("`atlas schema plan` completed with lint errors:\n%v", errors.Join(errs...))
		}
	}
	return nil
}

// SchemaPlanApprove runs the GitHub Action for "ariga/atlas-action/schema/plan/approve"
func (a *Actions) SchemaPlanApprove(ctx context.Context) error {
	tc, err := a.GetTriggerContext(ctx)
	switch {
	case err != nil:
		return fmt.Errorf("unable to get the trigger context: %w", err)
	case tc.PullRequest != nil:
		return fmt.Errorf("the action should be run in a branch context")
	}
	params := &atlasexec.SchemaPlanApproveParams{
		ConfigURL: a.GetInput("config"),
		Env:       a.GetInput("env"),
		Vars:      a.GetVarsInput("vars"),
		URL:       a.GetInput("plan"),
	}
	if params.URL == "" {
		a.Infof("No plan URL provided, searching for the pending plan")
		switch planFiles, err := a.Atlas.SchemaPlanList(ctx, &atlasexec.SchemaPlanListParams{
			Context:   tc.GetRunContext(),
			ConfigURL: params.ConfigURL,
			Env:       params.Env,
			Vars:      params.Vars,
			Repo:      a.GetAtlasURLInput("schema-name"),
			DevURL:    a.GetInput("dev-url"),
			Schema:    a.GetArrayInput("schema"),
			From:      a.GetArrayInput("from"),
			To:        a.GetArrayInput("to"),
			Pending:   true,
		}); {
		case err != nil:
			return fmt.Errorf("failed to list schema plans: %w", err)
		case len(planFiles) == 1:
			params.URL = planFiles[0].URL
		case len(planFiles) == 0:
			a.Infof("No schema plan found")
			return nil
		default:
			for _, f := range planFiles {
				a.Infof("Found schema plan: %s", f.URL)
			}
			return fmt.Errorf("found multiple schema plans, please approve or delete the existing plans")
		}
	}
	result, err := a.Atlas.SchemaPlanApprove(ctx, params)
	if err != nil {
		return fmt.Errorf("failed to approve the schema plan: %w", err)
	}
	// Successfully approved the plan.
	a.Infof("Schema plan approved successfully: %s", result.Link)
	a.SetOutput("link", result.Link)
	a.SetOutput("plan", result.URL)
	a.SetOutput("status", result.Status)
	return nil
}

// SchemaApply runs the GitHub Action for "ariga/atlas-action/schema/apply"
func (a *Actions) SchemaApply(ctx context.Context) error {
	params := &atlasexec.SchemaApplyParams{
		ConfigURL:   a.GetInput("config"),
		Env:         a.GetInput("env"),
		Vars:        a.GetVarsInput("vars"),
		DevURL:      a.GetInput("dev-url"),
		URL:         a.GetInput("url"),
		To:          a.GetInput("to"),
		Schema:      a.GetArrayInput("schema"),
		DryRun:      a.GetBoolInput("dry-run"),
		AutoApprove: a.GetBoolInput("auto-approve"),
		PlanURL:     a.GetInput("plan"),
		TxMode:      a.GetInput("tx-mode"), // Hidden param.
	}
	results, err := a.Atlas.SchemaApplySlice(ctx, params)
	// Any errors will print at the end of execution.
	if mErr := (&atlasexec.SchemaApplyError{}); errors.As(err, &mErr) {
		// If the error is a SchemaApplyError, we can still get the successful runs.
		results = mErr.Result
	}
	for _, result := range results {
		if r, ok := a.Action.(Reporter); ok {
			r.SchemaApply(ctx, result)
		}
		if result.Error != "" {
			a.SetOutput("error", result.Error)
			return errors.New(result.Error)
		}
		a.Infof(`"atlas schema apply" completed successfully on the target %q`, result.URL)
	}
	// We generate summary for the successful runs.
	// Then fail the action if there is an error.
	if err != nil {
		a.SetOutput("error", err.Error())
		return err
	}
	return nil
}

// MonitorSchema runs the Action for "ariga/atlas-action/monitor/schema"
func (a *Actions) MonitorSchema(ctx context.Context) error {
	if err := a.RequiredInputs("cloud-token"); err != nil {
		return err
	}
	if err := a.Atlas.Login(ctx, &atlasexec.LoginParams{
		Token: a.GetInput("cloud-token"),
	}); err != nil {
		return fmt.Errorf("failed to login to Atlas Cloud: %w", err)
	}
	params := &atlasexec.SchemaInspectParams{
		URL:       a.GetInput("url"),
		ConfigURL: a.GetInput("config"),
		Env:       a.GetInput("env"),
		Schema:    a.GetArrayInput("schemas"),
		Exclude:   a.GetArrayInput("exclude"),
		Format:    `{{ printf "# %s\n# %s\n%s" .RedactedURL .Hash .MarshalHCL }}`,
	}
	if (params.ConfigURL != "" || params.Env != "") && params.URL != "" {
		return errors.New("only one of the inputs 'config' or 'url' must be given")
	}
	hcl, err := a.Atlas.SchemaInspect(ctx, params)
	if err != nil {
		return fmt.Errorf("failed to inspect the schema: %w", err)
	}
	var redactedURL, hash string
	if parts := strings.SplitN(hcl, "\n", 3); len(parts) != 3 {
		return fmt.Errorf("invalid inspect output, expect 3 lines, got %d", len(parts))
	} else {
		redactedURL = strings.TrimPrefix(parts[0], "# ")
		hash = strings.TrimPrefix(parts[1], "# ")
		hcl = parts[2]
	}
	cc, err := a.cloudClient(ctx, "cloud-token")
	if err != nil {
		return err
	}
	id := cloud.ScopeIdent{
		URL:     redactedURL,
		Schemas: params.Schema,
		Exclude: params.Exclude,
		ExtID:   a.GetInput("slug"),
	}
	h, err := cc.SnapshotHash(ctx, &cloud.SnapshotHashInput{ScopeIdent: id})
	if err != nil {
		return fmt.Errorf("failed to get the schema snapshot hash: %w", err)
	}
	input := &cloud.PushSnapshotInput{
		ScopeIdent: id,
		HashMatch:  strings.HasPrefix(h, "h1:") && OldAgentHash(hcl) == h || hash == h,
	}
	if !input.HashMatch {
		input.Snapshot = &cloud.SnapshotInput{Hash: hash, HCL: hcl}
	}
	u, err := cc.PushSnapshot(ctx, input)
	if err != nil {
		return fmt.Errorf("failed to push the schema snapshot: %w", err)
	}
	a.SetOutput("url", u)
	a.Infof(`"atlas monitor schema" completed successfully, see the schema in Atlas Cloud: %s`, u)
	return nil
}

func (a *Actions) cloudClient(ctx context.Context, tokenInput string) (CloudClient, error) {
	t := a.GetInput(tokenInput)
	if t == "" {
		return nil, fmt.Errorf("missing required input: %q", tokenInput)
	}
	v, err := a.Atlas.Version(ctx)
	if err != nil {
		return nil, fmt.Errorf("failed to get the atlas version: %w", err)
	}
	return a.CloudClient(t, a.Version, v), nil
}

// OldAgentHash computes a hash of the input. Used by the agent to determine if a new snapshot is needed.
//
// Only here for backwards compatability as for new snapshots the Atlas CLI computed hash is used.
func OldAgentHash(src string) string {
	sha := sha256.New()
	sha.Write([]byte(src))
	return "h1:" + base64.StdEncoding.EncodeToString(sha.Sum(nil))
}

// WorkingDir returns the working directory for the action.
func (a *Actions) WorkingDir() string {
	return a.GetInput("working-directory")
}

// GetBoolInput returns the boolean input with the given name.
// The input should be a string representation of boolean. (e.g. "true" or "false")
func (a *Actions) GetBoolInput(name string) bool {
	if s := strings.TrimSpace(a.GetInput(name)); s != "" {
		v, err := strconv.ParseBool(s)
		if err == nil {
			return v
		}
		// Exit the action if got invalid input.
		a.Fatalf("the input %q got invalid value for boolean: %v", name, err)
	}
	return false
}

// GetUin64Input returns the uint64 input with the given name.
// The input should be a string representation of uint64. (e.g. "123")
func (a *Actions) GetUin64Input(name string) uint64 {
	if s := strings.TrimSpace(a.GetInput(name)); s != "" {
		v, err := strconv.ParseUint(s, 10, 64)
		if err == nil {
			return v
		}
		// Exit the action if got invalid input.
		a.Fatalf("the input %q got invalid value for uint64: %v", name, err)
	}
	return 0
}

// GetDurationInput returns the duration input with the given name.
// The input should be a string representation of time.Duration. (e.g. "1s")
func (a *Actions) GetDurationInput(name string) time.Duration {
	if s := strings.TrimSpace(a.GetInput(name)); s != "" {
		v, err := time.ParseDuration(s)
		if err == nil {
			return v
		}
		// Exit the action if got invalid input.
		a.Fatalf("the input %q got invalid value for duration: %v", name, err)
	}
	return 0
}

// GetAtlasURLInput returns the atlas URL input with the given name.
// paramsName is the list of input names to be added as query parameters.
func (a *Actions) GetAtlasURLInput(name string, paramsName ...string) string {
	v := a.GetInput(name)
	if v == "" {
		return ""
	}
	u := (&url.URL{Scheme: "atlas", Path: v})
	if len(paramsName) > 0 {
		q := u.Query()
		for _, p := range paramsName {
			if v := a.GetInput(p); v != "" {
				q.Set(p, v)
			}
		}
		u.RawQuery = q.Encode()
	}
	return u.String()
}

// GetURLInput tries to parse the input as URL. In case of a parsing error,
// this function ensures the error does not leak any sensitive information.
func (a *Actions) GetURLInput(name string) (*url.URL, error) {
	u, err := url.Parse(a.GetInput(name))
	if err != nil {
		// Ensure to not leak any sensitive information into logs.
		if uerr := new(url.Error); errors.As(err, &uerr) {
			err = uerr.Err
		}
		a.Fatalf("the input %q is not a valid URL string: %v", name, err)
	}
	return u, nil
}

// GetVarsInput returns the vars input with the given name.
// The input should be a JSON string.
// Example:
// ```yaml
//
//	input: |-
//	  {
//	    "key1": "value1",
//	    "key2": "value2"
//	  }
//
// ```
func (a *Actions) GetVarsInput(name string) atlasexec.VarArgs {
	if s := strings.TrimSpace(a.GetInput(name)); s != "" {
		var v atlasexec.Vars2
		err := json.Unmarshal([]byte(s), &v)
		if err == nil {
			return v
		}
		// Exit the action if got invalid input.
		a.Fatalf("the input %q is not a valid JSON string: %v", name, err)
	}
	return nil
}

// GetArrayInput returns the array input with the given name.
// The input should be a string with new line separated values.
// Example:
// ```yaml
//
//	input: |-
//	  value1
//	  value2
//
// ```
func (a *Actions) GetArrayInput(name string) []string {
	vars := strings.Split(a.GetInput(name), "\n")
	for i, v := range vars {
		vars[i] = strings.TrimSpace(v)
	}
	return slices.DeleteFunc(vars, func(s string) bool {
		return s == ""
	})
}

// DeployRunContext returns the run context for the `migrate/apply`, and `migrate/down` actions.
func (a *Actions) DeployRunContext() *atlasexec.DeployRunContext {
	return &atlasexec.DeployRunContext{
		TriggerType:    a.GetType(),
		TriggerVersion: a.Version,
	}
}

// RequiredInputs returns an error if any of the given inputs are missing.
func (a *Actions) RequiredInputs(input ...string) error {
	for _, in := range input {
		if strings.TrimSpace(a.GetInput(in)) == "" {
			return fmt.Errorf("required input %q is missing", in)
		}
	}
	return nil
}

// SCMClient returns a Client to interact with the SCM.
func (tc *TriggerContext) SCMClient() (SCMClient, error) {
	switch tc.SCM.Type {
	case atlasexec.SCMTypeGithub:
		token := tc.Act.Getenv("GITHUB_TOKEN")
		if token == "" {
			tc.Act.Warningf("GITHUB_TOKEN is not set, the action may not have all the permissions")
		}
		return GitHubClient(tc.Repo, tc.SCM.APIURL, token)
	case atlasexec.SCMTypeGitlab:
		token := tc.Act.Getenv("GITLAB_TOKEN")
		if token == "" {
			tc.Act.Warningf("GITLAB_TOKEN is not set, the action may not have all the permissions")
		}
		return GitLabClient(
			tc.Act.Getenv("CI_PROJECT_ID"),
			tc.SCM.APIURL,
			token,
		)
	case atlasexec.SCMTypeBitbucket:
		token := tc.Act.Getenv("BITBUCKET_ACCESS_TOKEN")
		if token == "" {
			tc.Act.Warningf("BITBUCKET_ACCESS_TOKEN is not set, the action may not have all the permissions")
		}
		return BitbucketClient(
			tc.Act.Getenv("BITBUCKET_WORKSPACE"),
			tc.Act.Getenv("BITBUCKET_REPO_SLUG"),
			token,
		)
	default:
		return nil, ErrNoSCM // Not implemented yet.
	}
}

// GetRunContext returns the run context for the action.
func (tc *TriggerContext) GetRunContext() *atlasexec.RunContext {
	rc := &atlasexec.RunContext{
		URL:     tc.RepoURL,
		Repo:    tc.Repo,
		Branch:  tc.Branch,
		Commit:  tc.Commit,
		SCMType: tc.SCM.Type,
	}
	if pr := tc.PullRequest; pr != nil {
		rc.URL = pr.URL
	}
	if a := tc.Actor; a != nil {
		rc.Username, rc.UserID = a.Name, a.ID
	}
	return rc
}

func execTime(start, end time.Time) string {
	return end.Sub(start).String()
}

func appliedStmts(a *atlasexec.MigrateApply) int {
	total := 0
	for _, file := range a.Applied {
		total += len(file.Applied)
	}
	return total
}

func filterIssues(steps []*atlasexec.StepReport) []*atlasexec.StepReport {
	result := make([]*atlasexec.StepReport, 0, len(steps))
	for _, s := range steps {
		switch {
		case s.Error != "":
			result = append(result, s)
		case s.Result == nil: // No result.
		case s.Result.Error != "" || len(s.Result.Reports) > 0:
			result = append(result, s)
		}
	}
	return result
}

func stepIsError(s *atlasexec.StepReport) bool {
	return s.Error != "" || (s.Result != nil && s.Result.Error != "")
}

var (
	//go:embed comments
	comments     embed.FS
	CommentsTmpl = template.Must(
		template.New("comments").
			Funcs(template.FuncMap{
				"execTime":     execTime,
				"appliedStmts": appliedStmts,
				"filterIssues": filterIssues,
				"stepIsError":  stepIsError,
				"stmtsDetected": func(plan *atlasexec.SchemaPlanFile) string {
					switch l := len(plan.Stmts); {
					case l == 0:
						return "No statements detected"
					case l == 1:
						return "1 new statement detected"
					default:
						return fmt.Sprintf("%d new statements detected", l)
					}
				},
				"filesDetected": func(files []*atlasexec.FileReport) string {
					switch l := len(files); {
					case l == 0:
						return "No migration files detected"
					case l == 1:
						return "1 new migration file detected"
					default:
						return fmt.Sprintf("%d new migration files detected", l)
					}
				},
				"fileNames": func(files []*atlasexec.FileReport) []string {
					names := make([]string, len(files))
					for i, f := range files {
						names[i] = f.Name
					}
					return names
				},
				"stepSummary": func(s *atlasexec.StepReport) string {
					if s.Text == "" {
						return s.Name
					}
					return s.Name + "\n" + s.Text
				},
				"stepDetails": func(s *atlasexec.StepReport) string {
					if s.Result == nil {
						return s.Error
					}
					var details []string
					for _, r := range s.Result.Reports {
						if t := r.Text; t != "" {
							details = append(details, fmt.Sprintf("**%s%s**", strings.ToUpper(t[:1]), t[1:]))
						}
						for _, d := range r.Diagnostics {
							if d.Code == "" {
								details = append(details, d.Text)
							} else {
								details = append(details, fmt.Sprintf("%[1]s [(%[2]s)](https://atlasgo.io/lint/analyzers#%[2]s)", d.Text, d.Code))
							}
						}
					}
					return strings.Join(details, "\n")
				},
				"firstUpper": func(s string) string {
					if s == "" {
						return ""
					}
					return strings.ToUpper(s[:1]) + s[1:]
				},
				"assetsImage": func(s string) (string, error) {
					u, err := url.Parse("https://release.ariga.io/images/assets")
					if err != nil {
						return "", err
					}
					u = u.JoinPath(s)
					u.RawQuery = "v=1" // Cache buster.
					return u.String(), nil
				},
				"join": strings.Join,
				"codeblock": func(lang, code string) string {
					return fmt.Sprintf("\n\n```%s\n%s\n```\n\n", lang, strings.Trim(code, "\n"))
				},
				"details": func(label, details string) string {
					return fmt.Sprintf("<details><summary>%s</summary>%s</details>", label, details)
				},
				"link": func(text, href string) string {
					return fmt.Sprintf(`<a href=%q target="_blank">%s</a>`, href, text)
				},
				"image": func(args ...any) (string, error) {
					var attrs string
					var src any
					switch len(args) {
					case 1:
						src, attrs = args[0], fmt.Sprintf("src=%q", args...)
					case 2:
						src, attrs = args[1], fmt.Sprintf("width=%[1]q height=%[1]q src=%[2]q", args...)
					case 3:
						src, attrs = args[2], fmt.Sprintf("width=%q height=%q src=%q", args...)
					case 4:
						src, attrs = args[3], fmt.Sprintf("width=%q height=%q alt=%q src=%q", args...)
					default:
						return "", fmt.Errorf("invalid number of arguments %d", len(args))
					}
					// Wrap the image in a picture element to avoid
					// clicking on the image to view the full size.
					return fmt.Sprintf(`<picture><source media="(prefers-color-scheme: light)" srcset=%q><img %s/></picture>`, src, attrs), nil
				},
				"nl2br": func(s string) string { return strings.ReplaceAll(s, "\n", "<br/>") },
				"nl2sp": func(s string) string { return strings.ReplaceAll(s, "\n", " ") },
			}).
			ParseFS(comments, "comments/*"),
	)
)

// RenderTemplate renders the given template with the data.
func RenderTemplate(name string, data any) (string, error) {
	var buf bytes.Buffer
	if err := CommentsTmpl.ExecuteTemplate(&buf, name, data); err != nil {
		return "", err
	}
	return buf.String(), nil
}

// toEnvName converts the given string to an environment variable name.
func toEnvName(s string) string {
	return strings.ToUpper(strings.NewReplacer(
		" ", "_", "-", "_", "/", "_",
	).Replace(s))
}

// toInputVarName converts the given string to an input variable name.
func toInputVarName(input string) string {
	return fmt.Sprintf("ATLAS_INPUT_%s", toEnvName(input))
}

// toOutputVar converts the given values to an output variable.
// The action and output are used to create the output variable name with the format:
// ATLAS_OUTPUT_<ACTION>_<OUTPUT>="<value>"
func toOutputVar(action, output, value string) string {
	return fmt.Sprintf("ATLAS_OUTPUT_%s=%q", toEnvName(action+"_"+output), value)
}

// fprintln writes the given values to the file using fmt.Fprintln.
func fprintln(name string, val ...any) error {
	// Write the output to a file.
	f, err := os.OpenFile(name, os.O_APPEND|os.O_CREATE|os.O_WRONLY, 0644)
	if err != nil {
		return fmt.Errorf("failed to open file: %w", err)
	}
	defer f.Close()
	_, err = fmt.Fprintln(f, val...)
	return err
}

// commentMarker creates a hidden marker to identify the comment as one created by this action.
func commentMarker(id string) string {
	return fmt.Sprintf(`<!-- generated by ariga/atlas-action for %v -->`, id)
}

type coloredLogger struct {
	w io.Writer
}

// Infof implements the Logger interface.
func (l *coloredLogger) Infof(msg string, args ...any) {
	fmt.Fprint(l.w, color.CyanString(msg, args...)+"\n")
}

// Warningf implements the Logger interface.
func (l *coloredLogger) Warningf(msg string, args ...any) {
	fmt.Fprint(l.w, color.YellowString(msg, args...)+"\n")
}

// Errorf implements the Logger interface.
func (l *coloredLogger) Errorf(msg string, args ...any) {
	fmt.Fprint(l.w, color.RedString(msg, args...)+"\n")
}

// Fatalf implements the Logger interface.
func (l *coloredLogger) Fatalf(msg string, args ...any) {
	l.Errorf(msg, args...)
	os.Exit(1)
}

var _ Logger = (*coloredLogger)(nil)<|MERGE_RESOLUTION|>--- conflicted
+++ resolved
@@ -121,11 +121,7 @@
 		// SchemaApplySlice runs the `schema apply` command.
 		SchemaApplySlice(context.Context, *atlasexec.SchemaApplyParams) ([]*atlasexec.SchemaApply, error)
 		// Whoami runs the `whoami` command.
-<<<<<<< HEAD
-		WhoAmI(ctx context.Context, params *atlasexec.WhoAmIParams) (*atlasexec.WhoAmI, error)
-=======
 		WhoAmI(context.Context, *atlasexec.WhoAmIParams) (*atlasexec.WhoAmI, error)
->>>>>>> ce841bbe
 	}
 
 	// CloudClient lets an action talk to Atlas Cloud.
