--- conflicted
+++ resolved
@@ -156,13 +156,8 @@
 	if prNumber == 0 {
 		return nil
 	}
-<<<<<<< HEAD
 	ghToken := act.Getenv("GITHUB_TOKEN")
-	comments, err := g.getIssueComments(prNumber, event.Repository.Name, ghToken)
-=======
-	ghToken := act.GetInput("github-token")
-	comments, err := g.getIssueComments(prNumber, ghContext.Repository, ghToken)
->>>>>>> 9122e0e2
+  comments, err := g.getIssueComments(prNumber, ghContext.Repository, ghToken)
 	if err != nil {
 		return err
 	}
