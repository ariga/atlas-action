--- conflicted
+++ resolved
@@ -396,11 +396,7 @@
 
 // WhoAmI implements AtlasExec.
 func (m *mockAtlas) WhoAmI(ctx context.Context, params *atlasexec.WhoAmIParams) (*atlasexec.WhoAmI, error) {
-<<<<<<< HEAD
-	return m.whoAmI(ctx)
-=======
 	return m.whoAmI(ctx, params)
->>>>>>> ce841bbe
 }
 
 func TestMigratePush(t *testing.T) {
