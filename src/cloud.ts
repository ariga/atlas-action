--- conflicted
+++ resolved
@@ -31,8 +31,7 @@
   }
 `
 
-<<<<<<< HEAD
-=======
+
 interface CreateReportPayload {
   createReport: {
     runID: string
@@ -73,8 +72,6 @@
   Success = 'SUCCESSFUL',
   Failure = 'FAILED'
 }
-
->>>>>>> 541bc6d6
 function getMutationVariables(
   opts: Options,
   res: AtlasResult
