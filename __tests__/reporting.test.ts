import * as fs from 'fs/promises'
import path from 'path'
import { getInput, summary } from '@actions/core'
import { Summary } from '../src/atlas'
import { report, summarize } from '../src/github'
import { expect } from '@jest/globals'
import * as core from '@actions/core'
import { Options, OptionsFromEnv } from '../src/input'
import { Octokit } from '@octokit/rest'
<<<<<<< HEAD
import {CloudReports} from "../src/cloud";
=======
import { CloudReports } from '../src/cloud'
>>>>>>> a8b063fa

const dir = path.join('__tests__', 'testdata', 'runs')

describe('summary', () => {
  let summaryFile: string
  beforeAll(async () => {
    if (!process.env.GITHUB_STEP_SUMMARY) {
      summaryFile = path.join(dir, 'summary.txt')
      let f = await fs.open(summaryFile, 'w')
      await f.close()
      process.env.GITHUB_STEP_SUMMARY = summaryFile
    }
  })
  afterAll(async () => {
    if (summaryFile) {
      await fs.rm(summaryFile)
    }
  })
  afterEach(async () => {
    await summary.clear()
  })

  const testcase = (
<<<<<<< HEAD
      name: string,
      cloudReports?: CloudReports,
      cloudURL?: string
=======
    name: string,
    cloudReports?: CloudReports,
    cloudURL?: string
>>>>>>> a8b063fa
  ) => {
    return async () => {
      const sum = await loadRun(name)
      summarize(sum, cloudReports, cloudURL)
      const s = summary.stringify()
      const expected = await fs.readFile(path.join(dir, `${name}.expected.txt`))
      expect(s).toEqual(expected.toString())
    }
  }

  const reports = [
    {
      text: 'Cloud reports',
      diagnostics: [
        {
          text: 'diag1',
          code: 'code1',
          pos: 0
        },
        {
          text: 'diag2',
          code: 'code2',
          pos: 0
        }
      ]
    }
  ]
  test('base', testcase('base'))
  test('err', testcase('error'))
  test('sqlerr', testcase('sqlerr'))
  test('checksum', testcase('checksum'))
<<<<<<< HEAD
  test('cloudURL', testcase('cloudurl', undefined, 'https://tenant.ariga.cloud/ci/123'))
  test(
      'cloudReports',
      testcase('cloudreports', reports, 'https://tenant.ariga.cloud/ci/123')
=======
  test(
    'cloudURL',
    testcase('cloudurl', undefined, 'https://tenant.ariga.cloud/ci/123')
  )
  test(
    'cloudReports',
    testcase('cloudreports', reports, 'https://tenant.ariga.cloud/ci/123')
>>>>>>> a8b063fa
  )
})

describe('annotations', () => {
  let spyErr: jest.SpyInstance
  let origDir: string = getInput('dir')

  beforeAll(() => {
    spyErr = jest.spyOn(core, 'error')
    if (!origDir) {
      process.env.INPUT_DIR = 'migrations/'
    }
  })
  afterAll(() => {
    spyErr.mockReset()
    process.env.INPUT_DIR = origDir
  })

  test('destructive', async () => {
    const sum = await loadRun('destructive')
    let opts: Options = OptionsFromEnv(process.env)
    report(opts, sum)
    expect(spyErr).toHaveBeenCalledWith(
      `Dropping table "orders" (DS102)

Details: https://atlasgo.io/lint/analyzers#DS102`,
      {
        startLine: 2,
        file: 'migrations/20220905074317.up.sql',
        title: 'destructive change detected'
      }
    )
  })
})

async function loadRun(name: string): Promise<Summary> {
  const f = await fs.readFile(path.join(dir, `${name}.txt`))
  return JSON.parse(f.toString())
}<|MERGE_RESOLUTION|>--- conflicted
+++ resolved
@@ -6,12 +6,7 @@
 import { expect } from '@jest/globals'
 import * as core from '@actions/core'
 import { Options, OptionsFromEnv } from '../src/input'
-import { Octokit } from '@octokit/rest'
-<<<<<<< HEAD
-import {CloudReports} from "../src/cloud";
-=======
 import { CloudReports } from '../src/cloud'
->>>>>>> a8b063fa
 
 const dir = path.join('__tests__', 'testdata', 'runs')
 
@@ -35,15 +30,9 @@
   })
 
   const testcase = (
-<<<<<<< HEAD
-      name: string,
-      cloudReports?: CloudReports,
-      cloudURL?: string
-=======
     name: string,
     cloudReports?: CloudReports,
     cloudURL?: string
->>>>>>> a8b063fa
   ) => {
     return async () => {
       const sum = await loadRun(name)
@@ -75,12 +64,6 @@
   test('err', testcase('error'))
   test('sqlerr', testcase('sqlerr'))
   test('checksum', testcase('checksum'))
-<<<<<<< HEAD
-  test('cloudURL', testcase('cloudurl', undefined, 'https://tenant.ariga.cloud/ci/123'))
-  test(
-      'cloudReports',
-      testcase('cloudreports', reports, 'https://tenant.ariga.cloud/ci/123')
-=======
   test(
     'cloudURL',
     testcase('cloudurl', undefined, 'https://tenant.ariga.cloud/ci/123')
@@ -88,7 +71,6 @@
   test(
     'cloudReports',
     testcase('cloudreports', reports, 'https://tenant.ariga.cloud/ci/123')
->>>>>>> a8b063fa
   )
 })
 
