--- conflicted
+++ resolved
@@ -102,16 +102,7 @@
       }
     }
     expect(payload).toBeTruthy()
-<<<<<<< HEAD
-    expect(payload?.createReport.url).toEqual(cloudURL)
-    expect(payload?.createReport.runID).toEqual('8589934593')
-    expect(payload?.createReport.cloudReports.length).toEqual(1)
-    expect(payload?.createReport.cloudReports[0].text).toEqual('Cloud reports')
-    expect(payload?.createReport.cloudReports[0].diagnostics.length).toEqual(1)
-    expect(payload?.createReport.cloudReports[0].diagnostics[0].text).toEqual('diag')
-=======
     expect(payload).toEqual(expected)
->>>>>>> a8b063fa
     expect(scope.isDone()).toBeTruthy()
     expect(spyOnRequest).toBeCalledTimes(1)
 
